--- conflicted
+++ resolved
@@ -285,16 +285,14 @@
 		logrus.Fatalf("Failed to parse the compose project from %s: %v", composeFile, err)
 	}
 
-<<<<<<< HEAD
-=======
-	// check flags
-	if c.BoolT("yaml") {
-		generateYaml = true
-	}
-
-	if c.BoolT("stdout") {
-		toStdout = true
-	}
+	//// check flags
+	//if c.BoolT("yaml") {
+	//	generateYaml = true
+	//}
+	//
+	//if c.BoolT("stdout") {
+	//	toStdout = true
+	//}
 
 	// Create the file f to write to if --out is specified
 	var f *os.File
@@ -307,7 +305,6 @@
 		defer f.Close()
 	}
 
->>>>>>> 134ba7af
 	var mServices map[string]api.Service = make(map[string]api.Service)
 	var serviceLinks []string
 
@@ -712,30 +709,18 @@
 		// If --out or --stdout is set, the validation should already prevent multiple controllers being generated
 		if createD {
 			// Create the deployment
-<<<<<<< HEAD
-			print(name, "deployment", datadc, toStdout, generateYaml, outFile)
+			print(name, "deployment", datadc, toStdout, generateYaml, f)
 		}
 		if createDS {
 			// Create the daemonset
-			print(name, "daemonset", datads, toStdout, generateYaml, outFile)
+			print(name, "daemonset", datads, toStdout, generateYaml, f)
 		}
 		if createRS {
 			// Create the replicaset container
-			print(name, "replicaset", datars, toStdout, generateYaml, outFile)
+			print(name, "replicaset", datars, toStdout, generateYaml, f)
 		}
 		// We can create RC when we either don't print to --out or --stdout, or we don't create any other controllers
 		if !singleOutput || (!createD && !createDS && !createRS) {
-=======
-			print(name, "deployment", datadc, toStdout, generateYaml, f)
-		} else if c.BoolT("daemonset") {
-			// Create the daemonset
-			print(name, "daemonset", datads, toStdout, generateYaml, f)
-		} else if c.BoolT("replicaset") {
-			// Create the replicaset container
-			print(name, "replicaset", datars, toStdout, generateYaml, f)
-		} else {
->>>>>>> 134ba7af
-			// Create the replication controller
 			print(name, "rc", datarc, toStdout, generateYaml, f)
 		}
 
@@ -794,19 +779,9 @@
 	}
 	if toStdout {
 		fmt.Fprintf(os.Stdout, "%s%s\n", string(data), separator)
-<<<<<<< HEAD
-	} else {
-		f, err := os.OpenFile(file, os.O_RDWR|os.O_CREATE|os.O_APPEND, 0644)
-		if err != nil {
-			logrus.Fatalf("error opening file: %v", err)
-		}
-		defer f.Close()
-		if _, err = f.WriteString(string(data) + "\n" + separator); err != nil {
-=======
 	} else if f != nil {
 		// Write all content to a single file f
 		if _, err := f.WriteString(fmt.Sprintf("%s%s\n", string(data), separator)); err != nil {
->>>>>>> 134ba7af
 			logrus.Fatalf("Failed to write %s to file: %v", trailing, err)
 		}
 		f.Sync()

--- conflicted
+++ resolved
@@ -565,11 +565,8 @@
 	createDS := c.BoolT("daemonset")
 	createRS := c.BoolT("replicaset")
 	createChart := c.BoolT("chart")
-<<<<<<< HEAD
 	fromBundles := c.BoolT("from-bundles")
-=======
 	replicas := c.Int("replicationcontroller")
->>>>>>> f09b640e
 	singleOutput := len(outFile) != 0 || toStdout
 
 	// Create Deployment by default if no controller has be set
